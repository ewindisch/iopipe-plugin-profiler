--- conflicted
+++ resolved
@@ -156,6 +156,13 @@
         archive.on('entry', () => {
           filesSeen++;
           if (filesSeen >= totalWantedFiles) {
+            if (
+              typeof this.invocationInstance.context.iopipe.label === 'function'
+            ) {
+              this.invocationInstance.context.iopipe.label(
+                '@iopipe/plugin-profiler'
+              );
+            }
             archive.finalize();
           }
         });
@@ -195,17 +202,6 @@
             );
           });
         }
-<<<<<<< HEAD
-=======
-        archive.finalize();
-        if (
-          typeof this.invocationInstance.context.iopipe.label === 'function'
-        ) {
-          this.invocationInstance.context.iopipe.label(
-            '@iopipe/plugin-profiler'
-          );
-        }
->>>>>>> 3fd50f67
       } catch (e) {
         this.log(`Error in upload: ${e}`);
         resolve();
