--- conflicted
+++ resolved
@@ -35,26 +35,11 @@
   inst.postReport();
 });
 
-<<<<<<< HEAD
 test('Can instantiate plugin with options', () => {
   const pluginWithOptions = Profiler({
     recSamples: false,
     sampleRate: 100,
     debug: true
-=======
-test('works with iopipe', async function runTest() {
-  let inspectableInv;
-  const iopipeInstance = iopipe({
-    token: 'test',
-    plugins: [
-      Profiler({ debug: true, enabled: true }),
-      inv => (inspectableInv = inv)
-    ]
-  });
-  const wrappedFn = iopipeInstance((event, context) => {
-    expect(profilerRuntime.running).toBe(true);
-    context.succeed('wow');
->>>>>>> 3fd50f67
   });
   const inst = pluginWithOptions({});
   expect(inst.config.recSamples).toBe(false);
@@ -63,26 +48,23 @@
   inst.postReport();
 });
 
-function runFn(opts, fn = (e, ctx) => ctx.succeed('pass')) {
+async function runFn(opts, fn = (e, ctx) => ctx.succeed('pass')) {
   const context = mockContext();
+  let inspectableInv;
   iopipe({
-    plugins: [Profiler(opts)]
+    plugins: [Profiler(opts), inv => (inspectableInv = inv)]
   })(fn)({}, context);
-  return context.Promise;
+  const val = await context.Promise;
+  expect(inspectableInv.report.report.labels).toEqual([
+    '@iopipe/plugin-profiler'
+  ]);
+  return val;
 }
 
 test('Works with profiler enabled', async function runTest() {
   await runFn({ enabled: true });
   expect(putData.length).toBe(1);
-<<<<<<< HEAD
   expect(putData[0].toString('utf-8')).toMatch(/profile\.cpuprofile/);
-=======
-  expect(inspectableInv.report.report.labels).toEqual([
-    '@iopipe/plugin-profiler'
-  ]);
-  // Test that the data returned has the zip format magic bytes.
-  expect(putData[0].slice(0, 4)).toEqual(Buffer([80, 75, 3, 4]));
->>>>>>> 3fd50f67
 });
 
 test('Works with heapSnapshot enabled', async function runTest() {
