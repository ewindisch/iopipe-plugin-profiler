--- conflicted
+++ resolved
@@ -1,18 +1,13 @@
 import mockContext from 'aws-lambda-mock-context';
 import _ from 'lodash';
 import iopipe from '@iopipe/core';
-import { settings as profilerRuntime } from 'v8-profiler-lambda';
 
+import pkg from '../package';
 import { putData } from './request';
 
-const pkg = require('../package');
 const profiler = require('./index');
 
-jest.mock('v8-profiler-lambda');
 jest.mock('./request');
-
-<<<<<<< HEAD
-import { putData } from './request';
 
 process.env.IOPIPE_TOKEN = 'test';
 
@@ -22,19 +17,8 @@
 });
 
 test('Can instantiate plugin without options', () => {
-  const plugin = Profiler();
-  const inst = plugin({});
-=======
-test('Can instantiate plugin with or without options', () => {
   const plugin = profiler();
   const inst = plugin({});
-  const pluginWithOptions = profiler({
-    recSamples: false,
-    sampleRate: 100,
-    debug: true
-  });
-  const instWithOptions = pluginWithOptions({});
->>>>>>> 23356683
   expect(_.isFunction(inst.hooks['pre:invoke'])).toBe(true);
   expect(_.isFunction(inst.preInvoke)).toBe(true);
   expect(_.isFunction(inst.hooks['post:invoke'])).toBe(true);
@@ -51,9 +35,8 @@
   inst.postReport();
 });
 
-<<<<<<< HEAD
 test('Can instantiate plugin with options', () => {
-  const pluginWithOptions = Profiler({
+  const pluginWithOptions = profiler({
     recSamples: false,
     sampleRate: 100,
     debug: true
@@ -69,7 +52,7 @@
   const context = mockContext();
   let inspectableInv;
   iopipe({
-    plugins: [Profiler(opts), inv => (inspectableInv = inv)]
+    plugins: [profiler(opts), inv => (inspectableInv = inv)]
   })(fn)({}, context);
   const val = await context.Promise;
   expect(inspectableInv.report.report.labels).toEqual([
@@ -80,52 +63,18 @@
 
 test('Works with profiler enabled', async function runTest() {
   await runFn({ enabled: true });
-  expect(putData.length).toBe(1);
-  expect(putData[0].toString('utf-8')).toMatch(/profile\.cpuprofile/);
+  expect(putData).toHaveLength(1);
+  expect(putData[0].toString()).toMatch(/profile\.cpuprofile/);
 });
 
 test('Works with heapSnapshot enabled', async function runTest() {
   await runFn({ heapSnapshot: true });
-  expect(putData.length).toBe(1);
-  expect(putData[0].toString('utf-8')).toMatch(/profile\.heapsnapshot/);
+  expect(putData).toHaveLength(1);
+  expect(putData[0].toString()).toMatch(/profile\.heapsnapshot/);
 });
 
 test('Works with both enabled', async function runTest() {
   await runFn({ enabled: true, heapSnapshot: true });
-  expect(putData.length).toBe(1);
-  expect(putData[0].toString('utf-8')).toMatch(/cpuprofile.*heapsnapshot/);
-=======
-test('works with iopipe', async function runTest() {
-  let inspectableInv;
-  const iopipeInstance = iopipe({
-    token: 'test',
-    plugins: [
-      profiler({ debug: true, enabled: true }),
-      inv => (inspectableInv = inv)
-    ]
-  });
-  const wrappedFn = iopipeInstance((event, context) => {
-    expect(profilerRuntime.running).toBe(true);
-    context.succeed('wow');
-  });
-  const context = mockContext({ functionName: 'test-1' });
-  wrappedFn({}, context);
-  const val = await context.Promise;
-  expect(val).toBe('wow');
-  expect(profilerRuntime.running).toBe(false);
   expect(putData).toHaveLength(1);
-  expect(inspectableInv.report.report.labels).toEqual([
-    '@iopipe/plugin-profiler'
-  ]);
-  // Test that the data returned has the zip format magic bytes.
-  expect(putData[0].slice(0, 4)).toEqual(Buffer.from([80, 75, 3, 4]));
-});
-
-test('running post-invoke adds uploads to metadata', async function runTest() {
-  const plugin = profiler({ enabled: true });
-  const inst = plugin({});
-  expect(_.isEmpty(inst.uploads)).toBeTruthy();
-  await inst.hooks['post:invoke']();
-  expect(inst.uploads[0]).toBe('this-is-a-token');
->>>>>>> 23356683
+  expect(putData[0].toString()).toMatch(/cpuprofile[^]+heapsnapshot/);
 });