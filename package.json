{
  "name": "@iopipe/profiler",
<<<<<<< HEAD
  "version": "2.0.0",
=======
  "version": "0.0.0-semantically-released",
>>>>>>> 23356683
  "description": "IOpipe plugin for running the v8 profiler on your functions",
  "main": "dist/index.js",
  "scripts": {
    "build": "iopipe-scripts build --ignore __mocks__/*,*.test.js",
    "commit": "iopipe-scripts commit",
    "lint": "iopipe-scripts lint",
    "prepublishOnly": "npm run build",
    "prepare": "npm run build",
    "release": "iopipe-scripts release",
    "test": "iopipe-scripts test",
    "validate": "iopipe-scripts validate"
  },
  "repository": {
    "type": "git",
    "url": "git+https://github.com/iopipe/iopipe-plugin-profiler.git"
  },
  "files": [
    "dist/"
  ],
  "keywords": [
    "serverless",
    "profiling"
  ],
  "pre-commit": [
    "test"
  ],
  "author": "IOpipe, Inc <support@iopipe.com>",
  "license": "Apache-2.0",
  "homepage": "https://github.com/iopipe/iopipe-plugin-profiler#readme",
  "engines": {
    "node": ">=8.0.0"
  },
  "devDependencies": {
    "@iopipe/core": "1.11.0",
    "@iopipe/scripts": "^1.4.1",
    "aws-lambda-mock-context": "^3.1.1",
    "babel-plugin-transform-runtime": "^6.23.0",
    "lodash": "^4.17.4",
    "pre-commit": "^1.2.2",
    "regenerator-runtime": "^0.11.1"
  },
  "dependencies": {
    "archiver": "^2.1.1",
<<<<<<< HEAD
    "aws-sdk": "^2.109.0",
    "babel-runtime": "^6.26.0",
    "lodash.get": "^4.4.2"
=======
    "lodash.get": "^4.4.2",
    "v8-profiler-lambda": "iopipe/v8-profiler-lambda"
>>>>>>> 23356683
  },
  "peerDependencies": {
    "@iopipe/core": "^1.5.0"
  },
  "jest": {
    "coveragePathIgnorePatterns": [
      "/node_modules/",
      "dist"
    ]
  },
  "eslintConfig": {
    "extends": "./node_modules/@iopipe/scripts/eslint.js",
    "rules": {
      "import/prefer-default-export": 0
    }
  },
  "eslintIgnore": [
    "node_modules",
    "dist",
    "coverage"
  ]
}<|MERGE_RESOLUTION|>--- conflicted
+++ resolved
@@ -1,10 +1,6 @@
 {
   "name": "@iopipe/profiler",
-<<<<<<< HEAD
-  "version": "2.0.0",
-=======
   "version": "0.0.0-semantically-released",
->>>>>>> 23356683
   "description": "IOpipe plugin for running the v8 profiler on your functions",
   "main": "dist/index.js",
   "scripts": {
@@ -35,27 +31,18 @@
   "license": "Apache-2.0",
   "homepage": "https://github.com/iopipe/iopipe-plugin-profiler#readme",
   "engines": {
-    "node": ">=8.0.0"
+    "node": ">=8.10.0"
   },
   "devDependencies": {
     "@iopipe/core": "1.11.0",
     "@iopipe/scripts": "^1.4.1",
     "aws-lambda-mock-context": "^3.1.1",
-    "babel-plugin-transform-runtime": "^6.23.0",
     "lodash": "^4.17.4",
-    "pre-commit": "^1.2.2",
-    "regenerator-runtime": "^0.11.1"
+    "pre-commit": "^1.2.2"
   },
   "dependencies": {
     "archiver": "^2.1.1",
-<<<<<<< HEAD
-    "aws-sdk": "^2.109.0",
-    "babel-runtime": "^6.26.0",
     "lodash.get": "^4.4.2"
-=======
-    "lodash.get": "^4.4.2",
-    "v8-profiler-lambda": "iopipe/v8-profiler-lambda"
->>>>>>> 23356683
   },
   "peerDependencies": {
     "@iopipe/core": "^1.5.0"
